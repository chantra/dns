--- conflicted
+++ resolved
@@ -4,13 +4,9 @@
 
 // EDNS0
 //
-<<<<<<< HEAD
 // EDNS0 is an extension mechanism for the DNS defined in RFC 2671 and updated
-// by RFC 6891. It defines a
-=======
-// EDNS0 is an extension mechanism for the DNS defined in RFC 2671. It defines a
->>>>>>> 81941d44
-// standard RR type, the OPT RR, which is then completely abused.
+// by RFC 6891. It defines a standard RR type, the OPT RR, which is then completely 
+// abused.
 // Basic use pattern for creating an (empty) OPT RR:
 //
 //	o := new(dns.OPT)
