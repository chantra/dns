--- conflicted
+++ resolved
@@ -384,17 +384,12 @@
 }
 
 func (srv *Server) readUDP(conn *net.UDPConn, timeout time.Duration) ([]byte, net.Addr, error) {
-<<<<<<< HEAD
-	m := make([]byte, srv.UDPSize)
-=======
-	conn.SetReadDeadline(time.Now().Add(timeout))
 	var m []byte
 	if srv.Pool {
 		m = <-srv.get
 	} else {
 		m = make([]byte, srv.UDPSize)
 	}
->>>>>>> 18e84f97
 	n, a, e := conn.ReadFromUDP(m)
 	if e != nil || n == 0 {
 		if e != nil {
